--- conflicted
+++ resolved
@@ -13,19 +13,12 @@
 matplotlib.use("Qt5Agg")
 from matplotlib.figure import Figure
 from matplotlib.backends.backend_qt5agg import FigureCanvasQTAgg as FigCanvas
-<<<<<<< HEAD
-from PyQt5 import QtCore
-from PyQt5.QtWidgets import (QApplication, QMainWindow, QWidget,
-                             QHBoxLayout,  QVBoxLayout, QGridLayout,
-                             QMenu,        QPushButton, QDesktopWidget)
-=======
 from scipy.io import wavfile
 from PyQt5 import QtCore
 from PyQt5.QtWidgets import (QApplication, QMainWindow, QWidget,
                              QHBoxLayout,  QVBoxLayout, QGridLayout,
                              QMenu,        QPushButton, QDesktopWidget,
                              QLabel,       QSlider,     QCheckBox)
->>>>>>> d1b038f7
 
 
 class View(QApplication):
@@ -73,32 +66,6 @@
 
         # Left widget is for displaying sound info
         sound_layout = QGridLayout(sound_widget)
-<<<<<<< HEAD
-        self.wave_canv = WaveCanvas(sound_widget, width=8, height=1)
-        self.stft_canv = STFTCanvas(sound_widget, width=1, height=6)
-        self.spec_canv = SpecCanvas(sound_widget, width=8, height=6)
-        sound_layout.addWidget(self.wave_canv, 0, 1)
-        sound_layout.addWidget(self.stft_canv, 1, 0)
-        sound_layout.addWidget(self.spec_canv, 1, 1)
-
-        # Right widget is for buttons
-        buttn_names  = ['test1', 'test2', 'test3']
-        buttn_layout = QVBoxLayout(buttn_widget)
-        for name in buttn_names:
-            buttn = QPushButton(name)
-            buttn_layout.addWidget(buttn)
-
-        # Status bar
-        self.statusBar().showMessage("Welcome to TrackDraw!")
-
-
-class WaveCanvas(FigCanvas):
-    """Ultimately, this is a QWidget (as well as a FigCanvasAgg, etc.)."""
-    def __init__(self, parent, *arg, **kwarg):
-        width  = kwarg["width"]
-        height = kwarg["height"]
-        self.fig = Figure(figsize=(width, height))
-=======
         self.wave_cv = WaveCanvas(sound_widget, width=8, height=1, dpi=100)
         self.stft_cv = STFTCanvas(sound_widget, width=1, height=5, dpi=100)
         self.spec_cv = SpecCanvas(sound_widget, width=8, height=5, dpi=100)
@@ -184,7 +151,6 @@
     """Ultimately, this is a QWidget (as well as a FigCanvasAgg, etc.)."""
     def __init__(self, parent=None, width=5, height=1, dpi=100):
         self.fig = Figure(figsize=(width, height), dpi=dpi)
->>>>>>> d1b038f7
         self.ax  = self.fig.add_subplot(111)
         self.ax.hold(False)
         self.ax.xaxis.set_visible(False)
@@ -195,37 +161,13 @@
 
 class STFTCanvas(FigCanvas):
     """Ultimately, this is a QWidget (as well as a FigCanvasAgg, etc.)."""
-<<<<<<< HEAD
-    def __init__(self, parent, *arg, **kwarg):
-        width  = kwarg["width"]
-        height = kwarg["height"]
-        self.fig = Figure(figsize=(width, height))
-=======
     def __init__(self, parent=None, width=1, height=4, dpi=100):
         self.fig = Figure(figsize=(width, height), dpi=dpi)
->>>>>>> d1b038f7
         self.ax  = self.fig.add_subplot(111)
         self.ax.hold(False)
         self.ax.xaxis.set_visible(False)
         self.ax.yaxis.set_visible(False)
 
-<<<<<<< HEAD
-        t = np.arange(0.0, 3.0, 0.01)
-        s = np.sin(2*np.pi*t)
-        self.ax.plot(s, t)
-
-        FigCanvas.__init__(self, self.fig)
-        self.setParent(parent)
-
-
-class SpecCanvas(FigCanvas):
-    """Ultimately, this is a QWidget (as well as a FigCanvasAgg, etc.)."""
-    def __init__(self, parent, *arg, **kwarg):
-        width  = kwarg["width"]
-        height = kwarg["height"]
-        self.fig = Figure(figsize=(width, height))
-        self.ax  = self.fig.add_subplot(111)
-=======
         FigCanvas.__init__(self, self.fig)
         self.setParent(parent)
 
@@ -267,7 +209,6 @@
 #        self.ax = self.fig.add_axes((0.1, 0.1, 0.8, 0.8), axisbg =
 #                                    (0.5, 0.5, 0.5), frameon = False)
         self.ax = self.fig.add_subplot(111)
->>>>>>> d1b038f7
         FigCanvas.__init__(self, self.fig)
         self.setParent(parent)
 
@@ -286,33 +227,21 @@
     def mouse(self, event):
         x_loc, y_loc = self.inv.transform((event.x, event.y))
         if 0 < x_loc < 1 and 0 < y_loc < 1:
-<<<<<<< HEAD
-            return 40*x_loc, 5000*y_loc
-=======
             return self.x_high*x_loc, 5000*y_loc
->>>>>>> d1b038f7
 
     def startTracks(self, tracks):
         """
         Draws canvas without tracks and grabs the background. Then plots
         tracks, sets limits, and renders the plot again.
         """
-<<<<<<< HEAD
-        #self.background = self.fig.canvas.copy_from_bbox(self.ax.bbox)
-=======
-        self.fig.canvas.draw()
-        self.getBackground()
->>>>>>> d1b038f7
+        self.fig.canvas.draw()
+        self.getBackground()
         self.tracks = [self.ax.plot(track.points,\
                                     marker="o",\
                                     markersize=4,\
                                     markeredgewidth=0.0)\
                        for track in tracks]
-<<<<<<< HEAD
-        self.ax.set_xlim(0, 39)
-=======
         self.ax.set_xlim(0, self.x_high)
->>>>>>> d1b038f7
         self.ax.set_ylim(0, 5000)
     
     def updateTrack(self, trackNo, updated_track):
@@ -326,12 +255,6 @@
         Restores empty background (doesn't have to redraw everything and waste
         time), then redraws only lines.
         """
-<<<<<<< HEAD
-        #self.fig.canvas.restore_region(self.background)
-        for i in range(len(self.tracks)):
-            self.ax.draw_artist(self.tracks[i][0])
-        self.draw()
-=======
         self.fig.canvas.restore_region(self.background)
         for i in range(len(self.tracks)):
             self.ax.draw_artist(self.tracks[i][0])
@@ -348,4 +271,3 @@
         for i in range(len(self.tracks)):
             self.tracks[i][0].set_xdata(np.arange(0, self.x_high, self.x_high/40))
         self.redrawTracks()
->>>>>>> d1b038f7
