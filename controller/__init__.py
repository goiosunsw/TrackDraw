#!/usr/bin/env python3
# -*- coding: utf-8 -*-
"""
The controller is initialized here. Put general description here.

authors: A. Y. Cho and Daniel R Guest
date:    07/17/2016
version: 0.1.0
"""

<<<<<<< HEAD
import time
=======
>>>>>>> d1b038f7
from scipy import signal
from scipy.io import wavfile
from PyQt5 import QtCore
from PyQt5.QtWidgets import QFileDialog, QMessageBox
<<<<<<< HEAD
=======
import matplotlib.pyplot as plt
import numpy as np
import sounddevice as sd
import controller.synth as synth
>>>>>>> d1b038f7


class Controller:
    """
    Helpful docstring
    """
    def __init__(self, model, view):
        self.model = model
        self.view  = view
        self.appWindow = view.appWindow

        # Callbacks for menu items
        def file_menu_open():
            fname = QFileDialog.getOpenFileName(self.appWindow, "Open file")
            if fname[0]:
                old_fs, x = wavfile.read(fname[0])
                new_fs = model.default_parms.resample_fs
                new_n  = round(new_fs/old_fs*len(x))
                new_x  = signal.resample(x, new_n)
                self.model.loaded_sound.waveform = new_x
                self.model.loaded_sound.fs = new_fs
<<<<<<< HEAD
                self.appWindow.wave_canv.ax.plot(new_x)
                self.appWindow.wave_canv.draw()
=======
                self.appWindow.wave_cv.ax.plot(new_x)
>>>>>>> d1b038f7
        def file_menu_quit():
            self.appWindow.close()
        def help_menu_about():
            QMessageBox.about(self.appWindow, "About",\
"""
<b>TrackDraw v0.1.0</b>
Copyright (c) 2016 Adrian Y. Cho and Daniel R Guest
""")

        # Bind the menu callbacks
        self.appWindow.file_menu.addAction("&Open file", file_menu_open,\
                                           QtCore.Qt.CTRL + QtCore.Qt.Key_O)
        self.appWindow.file_menu.addAction('&Quit', file_menu_quit,\
                                           QtCore.Qt.CTRL + QtCore.Qt.Key_Q)
        self.appWindow.help_menu.addAction('&About', help_menu_about)

        # Bind the spectrogram canvas callbacks
<<<<<<< HEAD
        self.appWindow.spec_canv.mpl_connect('button_press_event', self.click)
        self.appWindow.spec_canv.mpl_connect('motion_notify_event', self.drag)
        
        # Send default tracks to view
        self.appWindow.spec_canv.startTracks(self.model.tracks)
=======
        self.appWindow.spec_cv.mpl_connect('button_press_event', self.click)
        self.appWindow.spec_cv.mpl_connect('motion_notify_event', self.drag)
        self.appWindow.spec_cv.mpl_connect('motion_notify_event', self.stft)
        
        # Callbacks for buttons
        def plot_loaded_callback():
            self.plot_tag = "loaded"
            self.plot()
            
        def plot_synth_callback():
            self.plot_tag = "synth"
            self.plot()
            
        def play_loaded_callback():
            self.play_tag = "loaded"
            self.play()
            
        def play_synth_callback():
            self.play_tag = "synth"
            self.play()
        
        # Bind the button callbacks
        self.appWindow.plot_loaded_but.clicked.connect(plot_loaded_callback)
        self.appWindow.synth_but.clicked.connect(self.synth)
        self.appWindow.plot_synth_but.clicked.connect(plot_synth_callback)
        self.appWindow.play_loaded_but.clicked.connect(play_loaded_callback)
        self.appWindow.play_synth_but.clicked.connect(play_synth_callback)
        
        # Callbacks for sliders/checkboxes
            
        def update_parms_callback():
            self.model.current_parms.window_len = self.appWindow.fft_length_slider.value()
            self.model.current_parms.F0 = self.appWindow.f0_slider.value()
            self.model.current_parms.dur = 0.5*self.appWindow.dur_slider.value()
            if self.appWindow.voicing_check.checkState() == 0:
                self.model.current_parms.voicing = 0
            elif self.appWindow.voicing_check.checkState() == 2:
                self.model.current_parms.voicing = 1
            self.plot()
            
        # Bind the slider/checkbox callbacks
        self.appWindow.fft_length_slider.sliderReleased.connect(update_parms_callback)
        self.appWindow.voicing_check.stateChanged.connect(update_parms_callback)
        self.appWindow.f0_slider.sliderReleased.connect(update_parms_callback)
        self.appWindow.dur_slider.sliderReleased.connect(update_parms_callback)
        
        # Send default tracks to view, create useful plotting attributes
        self.appWindow.spec_cv.startTracks(self.model.tracks)
>>>>>>> d1b038f7
        self.locked_track = 0
        self.x_high = 40
        self.plot_tag = "loaded"
        self.play_tag = "loaded"
        update_parms_callback()
            
    def click(self, event):
        """
        When an area in the main canvas is clicked, mouse() returns the click's
        location in terms of the data dimensions if the click was within the
        plot region. This location is passed to model by updateTrackClick(), 
        which finds the nearest track/vertex to the click and updates the track
        data accordingly. Data from the updated track is then passed to the view,
        which updates the appropriate track in the view and redraws everything.
        At the end, the selected track is stored in locked_track, which drag()
        uses to lock to a particular track for a given click-drag movement.
        """
<<<<<<< HEAD
        x_loc, y_loc = self.appWindow.spec_canv.mouse(event)
        trackNo, updated_track = self.model.updateTrackClick(x_loc, y_loc)
        self.appWindow.spec_canv.updateTrack(trackNo, updated_track)
        self.appWindow.spec_canv.updateTracks()
=======
        x_loc, y_loc = self.appWindow.spec_cv.mouse(event)
        trackNo, updated_track = self.model.updateTrackClick(x_loc, y_loc,\
                                                             self.x_high)
        self.appWindow.spec_cv.updateTrack(trackNo, updated_track)
        self.appWindow.spec_cv.redrawTracks()
>>>>>>> d1b038f7
        self.locked_track = trackNo
    
    def drag(self, event):
        """
        Similar functionality to click() above, except chooses the
        locked_track-th track instead of the closest to the mouse, and does not
        update the locked_track. 
        """
        if event.button:
            try:
<<<<<<< HEAD
                x_loc, y_loc = self.appWindow.spec_canv.mouse(event)
                trackNo, updated_track =\
                    self.model.updateTrackDrag(x_loc, y_loc, self.locked_track)
                self.appWindow.spec_canv.updateTrack(trackNo, updated_track)
                self.appWindow.spec_canv.updateTracks()
            except TypeError:
                pass

=======
                x_loc, y_loc = self.appWindow.spec_cv.mouse(event)
                trackNo, updated_track =\
                    self.model.updateTrackDrag(x_loc, y_loc,\
                                               self.locked_track, self.x_high)
                self.appWindow.spec_cv.updateTrack(trackNo, updated_track)
                self.appWindow.spec_cv.redrawTracks()
            except TypeError:
                pass
            
    def stft(self, event):
        if self.appWindow.stft_check.checkState() == 2:
            try:
                x_loc, y_loc = self.appWindow.spec_cv.mouse(event)
                if self.plot_tag == "loaded":
                    waveform = self.model.loaded_sound.waveform
                    fs = self.model.loaded_sound.fs
                elif self.plot_tag == "synth": 
                    waveform = self.model.synth_sound.waveform
                    fs = self.model.synth_sound.fs
                if len(waveform) == 0:
                    return
                nearest_sample = round(x_loc*fs)
                waveform = waveform/np.max(np.abs(waveform))
                stspec = np.fft.rfft(waveform[nearest_sample-128:nearest_sample+128])
                stspec = 20*np.log10(stspec)
                self.appWindow.stft_cv.updateSTFT(stspec)
                self.appWindow.stft_cv.redrawSTFT()
            except TypeError:
                pass
            
    def synth(self):
        self.model.current_parms.FF = self.model.getTracks()
        self.model.synth_sound.waveform = (synth.klatt.klattmake(
                                   self.model.current_parms.FF,                      
                                   self.model.current_parms.BW,
                                   self.model.current_parms.envelope,
                                   self.model.current_parms.F0,
                                   self.model.current_parms.voicing,
                                   self.model.current_parms.inc_ms,
                                   self.model.current_parms.dur,
                                   self.model.current_parms.synth_fs
                                   ))
            
    def plot(self):
        if self.plot_tag == "loaded":
            waveform = self.model.loaded_sound.waveform
            fs = self.model.loaded_sound.fs
            nsamples = self.model.loaded_sound.nsamples
        elif self.plot_tag == "synth":
            waveform = self.model.synth_sound.waveform
            fs = self.model.synth_sound.fs
            nsamples = self.model.synth_sound.nsamples
        if len(waveform) == 0:
            return
        window_len = self.model.current_parms.window_len
        
        self.appWindow.spec_cv.ax.clear()
        self.x_high = nsamples/fs
        self.appWindow.spec_cv.x_high = self.x_high
        self.appWindow.spec_cv.ax.specgram(waveform, NFFT=window_len,
                                           Fs=fs, noverlap=window_len*0.75, 
                                           cmap = plt.cm.gist_heat)
        self.appWindow.spec_cv.rescaleTracks()
        
        self.appWindow.wave_cv.ax.plot(waveform)
        self.appWindow.wave_cv.ax.set_xlim(0,len(waveform))
        self.appWindow.wave_cv.fig.canvas.draw()
        
    def play(self):
        if self.play_tag == "loaded":
            waveform = self.model.loaded_sound.waveform
            fs = self.model.loaded_sound.fs
        elif self.play_tag == "synth":
            waveform = self.model.synth_sound.waveform
            fs = self.model.synth_sound.fs
        waveform = waveform/np.max(np.abs(waveform))
        sd.play(waveform, fs)
            
>>>>>>> d1b038f7
    def run(self):
        self.appWindow.show()
        self.view.exec_()
<|MERGE_RESOLUTION|>--- conflicted
+++ resolved
@@ -8,21 +8,14 @@
 version: 0.1.0
 """
 
-<<<<<<< HEAD
-import time
-=======
->>>>>>> d1b038f7
+import numpy as np
+import matplotlib.pyplot as plt
+import sounddevice as sd
+import controller.synth as synth
 from scipy import signal
 from scipy.io import wavfile
 from PyQt5 import QtCore
 from PyQt5.QtWidgets import QFileDialog, QMessageBox
-<<<<<<< HEAD
-=======
-import matplotlib.pyplot as plt
-import numpy as np
-import sounddevice as sd
-import controller.synth as synth
->>>>>>> d1b038f7
 
 
 class Controller:
@@ -44,12 +37,7 @@
                 new_x  = signal.resample(x, new_n)
                 self.model.loaded_sound.waveform = new_x
                 self.model.loaded_sound.fs = new_fs
-<<<<<<< HEAD
-                self.appWindow.wave_canv.ax.plot(new_x)
-                self.appWindow.wave_canv.draw()
-=======
                 self.appWindow.wave_cv.ax.plot(new_x)
->>>>>>> d1b038f7
         def file_menu_quit():
             self.appWindow.close()
         def help_menu_about():
@@ -67,13 +55,6 @@
         self.appWindow.help_menu.addAction('&About', help_menu_about)
 
         # Bind the spectrogram canvas callbacks
-<<<<<<< HEAD
-        self.appWindow.spec_canv.mpl_connect('button_press_event', self.click)
-        self.appWindow.spec_canv.mpl_connect('motion_notify_event', self.drag)
-        
-        # Send default tracks to view
-        self.appWindow.spec_canv.startTracks(self.model.tracks)
-=======
         self.appWindow.spec_cv.mpl_connect('button_press_event', self.click)
         self.appWindow.spec_cv.mpl_connect('motion_notify_event', self.drag)
         self.appWindow.spec_cv.mpl_connect('motion_notify_event', self.stft)
@@ -122,7 +103,6 @@
         
         # Send default tracks to view, create useful plotting attributes
         self.appWindow.spec_cv.startTracks(self.model.tracks)
->>>>>>> d1b038f7
         self.locked_track = 0
         self.x_high = 40
         self.plot_tag = "loaded"
@@ -140,18 +120,11 @@
         At the end, the selected track is stored in locked_track, which drag()
         uses to lock to a particular track for a given click-drag movement.
         """
-<<<<<<< HEAD
-        x_loc, y_loc = self.appWindow.spec_canv.mouse(event)
-        trackNo, updated_track = self.model.updateTrackClick(x_loc, y_loc)
-        self.appWindow.spec_canv.updateTrack(trackNo, updated_track)
-        self.appWindow.spec_canv.updateTracks()
-=======
         x_loc, y_loc = self.appWindow.spec_cv.mouse(event)
         trackNo, updated_track = self.model.updateTrackClick(x_loc, y_loc,\
                                                              self.x_high)
         self.appWindow.spec_cv.updateTrack(trackNo, updated_track)
         self.appWindow.spec_cv.redrawTracks()
->>>>>>> d1b038f7
         self.locked_track = trackNo
     
     def drag(self, event):
@@ -162,16 +135,6 @@
         """
         if event.button:
             try:
-<<<<<<< HEAD
-                x_loc, y_loc = self.appWindow.spec_canv.mouse(event)
-                trackNo, updated_track =\
-                    self.model.updateTrackDrag(x_loc, y_loc, self.locked_track)
-                self.appWindow.spec_canv.updateTrack(trackNo, updated_track)
-                self.appWindow.spec_canv.updateTracks()
-            except TypeError:
-                pass
-
-=======
                 x_loc, y_loc = self.appWindow.spec_cv.mouse(event)
                 trackNo, updated_track =\
                     self.model.updateTrackDrag(x_loc, y_loc,\
@@ -250,7 +213,6 @@
         waveform = waveform/np.max(np.abs(waveform))
         sd.play(waveform, fs)
             
->>>>>>> d1b038f7
     def run(self):
         self.appWindow.show()
         self.view.exec_()
