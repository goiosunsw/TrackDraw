--- conflicted
+++ resolved
@@ -36,13 +36,8 @@
         self.loaded_sound = Sound(np.array([]), resample_fs, 1)
         self.synth_sound  = Sound(np.array([]), synth_fs, 1)
         
-<<<<<<< HEAD
-    def updateTrackClick(self, x_loc, y_loc):
-        dist_to_x_pts = np.abs(np.arange(40) - x_loc)
-=======
     def updateTrackClick(self, x_loc, y_loc, x_high):
         dist_to_x_pts = np.abs(np.arange(0,x_high,x_high/40) - x_loc)
->>>>>>> d1b038f7
         nearest_x_idx = dist_to_x_pts.argmin()
         y_coords_at_nearest_x = np.array(\
                 [track.points[nearest_x_idx] for track in self.tracks])
@@ -51,25 +46,17 @@
         self.tracks[trackNo].points[nearest_x_idx] = y_loc
         return trackNo, self.tracks[trackNo].points
         
-<<<<<<< HEAD
-    def updateTrackDrag(self, x_loc, y_loc, trackNo):
-        dist_to_x_pts = np.abs(np.arange(40) - x_loc)
-=======
     def updateTrackDrag(self, x_loc, y_loc, trackNo, x_high):
         dist_to_x_pts = np.abs(np.arange(0,x_high,x_high/40) - x_loc)
->>>>>>> d1b038f7
         nearest_x_idx = dist_to_x_pts.argmin()
         self.tracks[trackNo].points[nearest_x_idx] = y_loc
         return trackNo, self.tracks[trackNo].points
 
-<<<<<<< HEAD
-=======
     def getTracks(self):
         output = np.zeros([40, len(self.tracks)])
         for i in range(len(self.tracks)):
             output[0:40, i] = self.tracks[i].points
         return(output)
->>>>>>> d1b038f7
 
 class Sound:
     """
